[package]
name = "libunftp"
version = "0.14.0"
authors = [
    "Agoston Horvath <ahorvath@bol.com>",
    "Dávid Kosztka <dkosztka@bol.com>",
    "Hannes de Jager <hdejager@bol.com>",
    "Koen Wilde <koen@chillheid.nl>",
    "Maarten Dirkse <mdirkse@bol.com>",
    "Steven Meunier <smeunier@bol.com>",
    "Rob klein Gunnewiek <rkleingunnewiek@bol.com>",
   ]
description = "Extensible, async, cloud orientated FTP(S) server library."
documentation = "https://docs.rs/libunftp/"
repository = "https://github.com/bolcom/libunftp"
license = "Apache-2.0"
readme = "README.md"
keywords = ["ftp", "ftps"]
categories = ["network-programming"]
edition = "2018"

[dependencies]
async-trait = "0.1.41"
bytes = "0.5.6"
chrono = {version = "0.4.19", features = ["serde"]}
derive_more = { version = "0.99.11", features = ["display"] }
futures = {version = "0.3.7", features = ["std"]}
hyper = { version = "0.13.9", optional = true, features= ["runtime", "stream"]}
hyper-rustls = {version = "0.21.0", optional = true}
itertools = "0.9.0"
lazy_static = "1.4.0"
mime = {version = "0.3.16", optional = true}
path_abs = "0.5.0"
percent-encoding = { version = "2.1.0", optional = true }
prometheus = "0.10.0"
proxy-protocol = {version = "0.1.1"}
rand = "0.7.3"
regex = "1.4.2"
rustls = "0.18.1"
serde = { version = "1.0.117", optional = true, features = ["derive"] }
serde_json = { version = "1.0.59", optional = true }
slog = { version = "2.5.2", features = ["max_level_trace", "release_max_level_info"] }
slog-stdlog = "4.1.0"
thiserror = "1.0.22"
tokio = { version = "0.3.3", features = ["rt", "net", "sync", "io-util", "macros", "time", "fs"]}
tokio-compat-02 = { version = "0.1.2", optional = true}
tokio-rustls = { version = "0.20.0" }
tokio-util = { version = "0.4.0", features=["codec", "compat"] }
tracing = "0.1.21"
tracing-attributes = "0.1.11"
tracing-futures = { version = "0.2.4", features = ["std", "std-future", "futures-03"]}
uuid = { version = "0.8.1", features = ["v4"] }
yup-oauth2 = {version = "4.1.3", optional = true}

[target.'cfg(unix)'.dependencies]
pam-auth = { package = "pam", version = "0.7.0", optional = true }

[dev-dependencies]
async_ftp = "4.0.4"
clap = "2.33.3"
slog-term = "2.6.0"
slog-async = "2.3.0"
pretty_assertions = "0.6.1"
pretty_env_logger = "0.4.0"
tempfile = "3.1.0"
<<<<<<< HEAD
tokio = { version = "0.3.2", features = ["rt-multi-thread"]}
tracing-subscriber = "0.2.14"
more-asserts = "0.2.1"
=======
tokio = { version = "0.3.3", features = ["rt-multi-thread"]}
tracing-subscriber = "0.2.15"
>>>>>>> 6330a524

[features]
pam_auth = ["pam-auth"]
rest_auth = ["hyper", "percent-encoding", "serde", "serde_json", "tokio-compat-02"]
jsonfile_auth = ["serde", "serde_json"]
cloud_storage = ["oauth2", "mime", "percent-encoding", "hyper", "serde", "serde_json", "tokio-compat-02"]
oauth2 = ["yup-oauth2", "hyper-rustls", "tokio-compat-02"]

[[example]]
name = "gcs"
required-features = ["cloud_storage"]

[[example]]
name = "rest"
required-features = ["rest_auth"]

[[example]]
name = "jsonfile_auth"
required-features = ["jsonfile_auth"]

[[test]]
name = "gcs"
path = "tests/gcs.rs"
required-features = ["cloud_storage"]

[profile.release]
lto = "fat"
codegen-units = 1

[package.metadata.docs.rs]
all-features = true
<|MERGE_RESOLUTION|>--- conflicted
+++ resolved
@@ -63,14 +63,9 @@
 pretty_assertions = "0.6.1"
 pretty_env_logger = "0.4.0"
 tempfile = "3.1.0"
-<<<<<<< HEAD
-tokio = { version = "0.3.2", features = ["rt-multi-thread"]}
-tracing-subscriber = "0.2.14"
-more-asserts = "0.2.1"
-=======
 tokio = { version = "0.3.3", features = ["rt-multi-thread"]}
 tracing-subscriber = "0.2.15"
->>>>>>> 6330a524
+more-asserts = "0.2.1"
 
 [features]
 pam_auth = ["pam-auth"]
