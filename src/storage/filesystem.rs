use crate::storage::{Error, ErrorKind, Fileinfo, Metadata, Result, StorageBackend};
use futures::{future, Future, Stream};
use log::debug;
use std::os::unix::fs::MetadataExt;
use std::path::{Path, PathBuf};
use std::time::SystemTime;

/// Filesystem contains the PathBuf.
///
/// [`Filesystem`]: ./trait.Filesystem.html
pub struct Filesystem {
    root: PathBuf,
}

/// Returns the canonical path corresponding to the input path, sequences like '../' resolved.
///
/// I may decide to make this part of just the Filesystem implementation, because strictly speaking
/// '../' is only special on the context of a filesystem. Then again, FTP does kind of imply a
/// filesystem... hmm...
fn canonicalize<P: AsRef<Path>>(path: P) -> Result<PathBuf> {
    use path_abs::PathAbs;
    let p = PathAbs::new(path).map_err(|_| Error::from(ErrorKind::FileNameNotAllowedError))?;
    Ok(p.as_path().to_path_buf())
}

impl Filesystem {
    /// Create a new Filesystem backend, with the given root. No operations can take place outside
    /// of the root. For example, when the `Filesystem` root is set to `/srv/ftp`, and a client
    /// asks for `hello.txt`, the server will send it `/srv/ftp/hello.txt`.
    pub fn new<P: Into<PathBuf>>(root: P) -> Self {
        Filesystem { root: root.into() }
    }

    /// Returns the full, absolute and canonical path corresponding to the (relative to FTP root)
    /// input path, resolving symlinks and sequences like '../'.
    fn full_path<P: AsRef<Path>>(&self, path: P) -> Result<PathBuf> {
        // `path.join(other_path)` replaces `path` with `other_path` if `other_path` is absolute,
        // so we have to check for it.
        let path = path.as_ref();
        let full_path = if path.starts_with("/") {
            self.root.join(path.strip_prefix("/").unwrap())
        } else {
            self.root.join(path)
        };

        // TODO: Use `?` operator here, when we can use `impl Future`
        let real_full_path = match canonicalize(full_path) {
            Ok(path) => path,
            Err(e) => return Err(e),
        };

        if real_full_path.starts_with(&self.root) {
            Ok(real_full_path)
        } else {
            Err(Error::from(ErrorKind::PermanentFileNotAvailable))
        }
    }
}

impl<U: Send> StorageBackend<U> for Filesystem {
    type File = tokio::fs::File;
    type Metadata = std::fs::Metadata;

<<<<<<< HEAD
    fn stat<P: AsRef<Path>>(&self, _user: &Option<U>, path: P) -> Box<dyn Future<Item = Self::Metadata, Error = Error> + Send> {
=======
    fn supported_features(&self) -> u32 {
        crate::storage::FEATURE_RESTART
    }

    fn stat<P: AsRef<Path>>(&self, _user: &Option<U>, path: P) -> Box<dyn Future<Item = Self::Metadata, Error = Self::Error> + Send> {
>>>>>>> d6eaad79
        let full_path = match self.full_path(path) {
            Ok(path) => path,
            Err(err) => return Box::new(future::err(err)),
        };
        // TODO: Some more useful error reporting
        Box::new(tokio::fs::symlink_metadata(full_path).map_err(|_| Error::from(ErrorKind::PermanentFileNotAvailable)))
    }

    fn list<P: AsRef<Path>>(&self, _user: &Option<U>, path: P) -> Box<dyn Stream<Item = Fileinfo<std::path::PathBuf, Self::Metadata>, Error = Error> + Send>
    where
        <Self as StorageBackend<U>>::Metadata: Metadata,
    {
        // TODO: Use `?` operator here when we can use `impl Future`
        let full_path = match self.full_path(path) {
            Ok(path) => path,
            Err(e) => return Box::new(future::err(e).into_stream()),
        };

        let prefix = self.root.clone();

        let fut = tokio::fs::read_dir(full_path).flatten_stream().filter_map(move |dir_entry| {
            let prefix = prefix.clone();
            let path = dir_entry.path();
            let relpath = path.strip_prefix(prefix).unwrap();
            let relpath = std::path::PathBuf::from(relpath);
            match std::fs::symlink_metadata(dir_entry.path()) {
                Ok(stat) => Some(Fileinfo { path: relpath, metadata: stat }),
                Err(_) => None,
            }
        });

        // TODO: Some more useful error reporting
        Box::new(fut.map_err(|_| Error::from(ErrorKind::PermanentFileNotAvailable)))
    }

<<<<<<< HEAD
    fn get<P: AsRef<Path>>(&self, _user: &Option<U>, path: P) -> Box<dyn Future<Item = tokio::fs::File, Error = Error> + Send> {
=======
    fn get<P: AsRef<Path>>(&self, _user: &Option<U>, path: P, start_pos: u64) -> Box<dyn Future<Item = tokio::fs::File, Error = Self::Error> + Send> {
>>>>>>> d6eaad79
        let full_path = match self.full_path(path) {
            Ok(path) => path,
            Err(e) => return Box::new(future::err(e)),
        };
        // TODO: Some more useful error reporting
<<<<<<< HEAD
        Box::new(tokio::fs::file::File::open(full_path).map_err(|e| {
            debug!("{:?}", e);
            Error::from(ErrorKind::PermanentFileNotAvailable)
        }))
=======
        Box::new(
            tokio::fs::file::File::open(full_path)
                .and_then(move |file| file.seek(std::io::SeekFrom::Start(start_pos)))
                .map(|res| res.0)
                .map_err(|e| {
                    debug!("{:?}", e);
                    Error::IOError(e.kind())
                }),
        )
>>>>>>> d6eaad79
    }

    fn put<P: AsRef<Path>, R: tokio::prelude::AsyncRead + Send + 'static>(
        &self,
        _user: &Option<U>,
        bytes: R,
        path: P,
<<<<<<< HEAD
    ) -> Box<dyn Future<Item = u64, Error = Error> + Send> {
=======
        start_pos: u64,
    ) -> Box<dyn Future<Item = u64, Error = Self::Error> + Send> {
>>>>>>> d6eaad79
        // TODO: Add permission checks
        let path = path.as_ref();
        let full_path = if path.starts_with("/") {
            self.root.join(path.strip_prefix("/").unwrap())
        } else {
            self.root.join(path)
        };

        use futures::future::IntoFuture;

        let file = std::fs::OpenOptions::new().write(true).create(true).open(full_path);

        let fut = file
            .into_future()
            .map(tokio::fs::file::File::from_std)
            .and_then(move |mut file| file.poll_set_len(start_pos).map(|_| file))
            .and_then(move |file| file.seek(std::io::SeekFrom::Start(start_pos)))
            .map(|f| f.0)
            .and_then(|f| tokio_io::io::copy(bytes, f))
            .map(|(n, _, _)| n)
            // TODO: Some more useful error reporting
            .map_err(|e| {
                debug!("{:?}", e);
                Error::from(ErrorKind::PermanentFileNotAvailable)
            });
        Box::new(fut)
    }

    fn del<P: AsRef<Path>>(&self, _user: &Option<U>, path: P) -> Box<dyn Future<Item = (), Error = Error> + Send> {
        let full_path = match self.full_path(path) {
            Ok(path) => path,
            Err(_) => return Box::new(future::err(Error::from(ErrorKind::PermanentFileNotAvailable))),
        };
        Box::new(tokio::fs::remove_file(full_path).map_err(|_| Error::from(ErrorKind::LocalError)))
    }

    fn rmd<P: AsRef<Path>>(&self, _user: &Option<U>, path: P) -> Box<dyn Future<Item = (), Error = Error> + Send> {
        let full_path = match self.full_path(path) {
            Ok(path) => path,
            Err(e) => return Box::new(future::err(e)),
        };
        Box::new(tokio::fs::remove_dir(full_path).map_err(|_| Error::from(ErrorKind::PermanentFileNotAvailable)))
    }

    fn mkd<P: AsRef<Path>>(&self, _user: &Option<U>, path: P) -> Box<dyn Future<Item = (), Error = Error> + Send> {
        let full_path = match self.full_path(path) {
            Ok(path) => path,
            Err(e) => return Box::new(future::err(e)),
        };

        Box::new(tokio::fs::create_dir(full_path).map_err(|e| {
            debug!("error: {}", e);
            Error::from(ErrorKind::PermanentFileNotAvailable)
        }))
    }

    fn rename<P: AsRef<Path>>(&self, _user: &Option<U>, from: P, to: P) -> Box<dyn Future<Item = (), Error = Error> + Send> {
        let from = match self.full_path(from) {
            Ok(path) => path,
            Err(e) => return Box::new(future::err(e)),
        };
        let to = match self.full_path(to) {
            Ok(path) => path,
            Err(e) => return Box::new(future::err(e)),
        };

        let from_rename = from.clone(); // Alright, borrow checker, have it your way.
        let fut = tokio::fs::symlink_metadata(from)
            .map_err(|_| Error::from(ErrorKind::PermanentFileNotAvailable))
            .and_then(move |metadata| {
                if metadata.is_file() {
                    future::Either::A(tokio::fs::rename(from_rename, to).map_err(|_| Error::from(ErrorKind::PermanentFileNotAvailable)))
                } else {
                    future::Either::B(future::err(Error::from(ErrorKind::PermanentFileNotAvailable)))
                }
            });
        Box::new(fut)
    }

    fn size<P: AsRef<Path>>(&self, _user: &Option<U>, path: P) -> Box<dyn Future<Item = u64, Error = Self::Error> + Send> {
        let full_path = match self.full_path(path) {
            Ok(path) => path,
            Err(err) => return Box::new(future::err(err)),
        };

        let fut = tokio::fs::symlink_metadata(full_path)
            .map_err(|e| Error::IOError(e.kind()))
            .and_then(move |metadata| {
                if metadata.is_file() {
                    future::Either::A(future::ok(metadata.len()))
                } else {
                    future::Either::B(future::err(Error::MetadataError))
                }
            });

        Box::new(fut)
    }
}

impl Metadata for std::fs::Metadata {
    fn len(&self) -> u64 {
        self.len()
    }

    fn is_dir(&self) -> bool {
        self.is_dir()
    }

    fn is_file(&self) -> bool {
        self.is_file()
    }

    fn is_symlink(&self) -> bool {
        self.file_type().is_symlink()
    }

    fn modified(&self) -> Result<SystemTime> {
        self.modified().map_err(|_| Error::from(ErrorKind::PermanentFileNotAvailable))
    }

    fn gid(&self) -> u32 {
        MetadataExt::gid(self)
    }

    fn uid(&self) -> u32 {
        MetadataExt::uid(self)
    }
}

#[cfg(test)]
mod tests {
    use super::*;
    use crate::auth::AnonymousUser;
    use pretty_assertions::assert_eq;
    use std::fs::{self, File};
    use std::io::prelude::*;
    use std::io::{BufWriter, Write};

    #[test]
    fn fs_stat() {
        let root = std::env::temp_dir();

        // Create a temp file and get it's metadata
        let file = tempfile::NamedTempFile::new_in(&root).unwrap();
        let path = file.path();
        let file = file.as_file();
        let meta = file.metadata().unwrap();

        // Create a filesystem StorageBackend with the directory containing our temp file as root
        let fs = Filesystem::new(&root);

        // Since the filesystem backend is based on futures, we need a runtime to run it
        let mut rt = tokio::runtime::Runtime::new().unwrap();
        let filename = path.file_name().unwrap();
        let my_meta = rt.block_on(fs.stat(&Some(AnonymousUser {}), filename)).unwrap();

        assert_eq!(meta.is_dir(), my_meta.is_dir());
        assert_eq!(meta.is_file(), my_meta.is_file());
        assert_eq!(meta.is_symlink(), my_meta.is_symlink());
        assert_eq!(meta.len(), my_meta.len());
        assert_eq!(meta.modified().unwrap(), my_meta.modified().unwrap());
    }

    #[test]
    fn fs_list() {
        // Create a temp directory and create some files in it
        let root = tempfile::tempdir().unwrap();
        let file = tempfile::NamedTempFile::new_in(&root.path()).unwrap();
        let path = file.path();
        let relpath = path.strip_prefix(&root.path()).unwrap();
        let file = file.as_file();
        let meta = file.metadata().unwrap();

        // Create a filesystem StorageBackend with our root dir
        let fs = Filesystem::new(&root.path());

        // Since the filesystem backend is based on futures, we need a runtime to run it
        let mut rt = tokio::runtime::Runtime::new().unwrap();
        let my_list = rt.block_on(fs.list(&Some(AnonymousUser {}), "/").collect()).unwrap();

        assert_eq!(my_list.len(), 1);

        let my_fileinfo = &my_list[0];
        assert_eq!(my_fileinfo.path, relpath);
        assert_eq!(my_fileinfo.metadata.is_dir(), meta.is_dir());
        assert_eq!(my_fileinfo.metadata.is_file(), meta.is_file());
        assert_eq!(my_fileinfo.metadata.is_symlink(), meta.is_symlink());
        assert_eq!(my_fileinfo.metadata.len(), meta.len());
        assert_eq!(my_fileinfo.metadata.modified().unwrap(), meta.modified().unwrap());
    }

    #[test]
    fn fs_list_fmt() {
        // Create a temp directory and create some files in it
        let root = tempfile::tempdir().unwrap();
        let file = tempfile::NamedTempFile::new_in(&root.path()).unwrap();
        let path = file.path();
        let relpath = path.strip_prefix(&root.path()).unwrap();

        // Create a filesystem StorageBackend with our root dir
        let fs = Filesystem::new(&root.path());

        // Since the filesystem backend is based on futures, we need a runtime to run it
        let mut rt = tokio::runtime::Runtime::new().unwrap();
        let my_list = rt.block_on(fs.list_fmt(&Some(AnonymousUser {}), "/")).unwrap();

        let my_list = std::string::String::from_utf8(my_list.into_inner()).unwrap();

        assert!(my_list.contains(relpath.to_str().unwrap()));
    }

    #[test]
    fn fs_get() {
        let root = std::env::temp_dir();

        let mut file = tempfile::NamedTempFile::new_in(&root).unwrap();
        let path = file.path().to_owned();

        // Write some data to our test file
        let data = b"Koen was here\n";
        file.write_all(data).unwrap();

        let filename = path.file_name().unwrap();
        let fs = Filesystem::new(&root);

        // Since the filesystem backend is based on futures, we need a runtime to run it
        let mut rt = tokio::runtime::Runtime::new().unwrap();
        let mut my_file = rt.block_on(fs.get(&Some(AnonymousUser {}), filename, 0)).unwrap();
        let mut my_content = Vec::new();
        rt.block_on(future::lazy(move || {
            tokio::prelude::AsyncRead::read_to_end(&mut my_file, &mut my_content).unwrap();
            assert_eq!(data.as_ref(), &*my_content);
            // We need a `Err` branch because otherwise the compiler can't infer the `E` type,
            // and I'm not sure where/how to annotate it.
            if true {
                Ok(())
            } else {
                Err(())
            }
        }))
        .unwrap();
    }

    #[test]
    fn fs_put() {
        let root = std::env::temp_dir();
        let orig_content = b"hallo";
        let fs = Filesystem::new(&root);

        // Since the Filesystem StorageBackend is based on futures, we need a runtime to run them
        // to completion
        let mut rt = tokio::runtime::Runtime::new().unwrap();

        rt.block_on(fs.put(&Some(AnonymousUser {}), orig_content.as_ref(), "greeting.txt", 0))
            .expect("Failed to `put` file");

        let mut written_content = Vec::new();
        let mut f = File::open(root.join("greeting.txt")).unwrap();
        f.read_to_end(&mut written_content).unwrap();

        assert_eq!(orig_content, written_content.as_slice());
    }

    #[test]
    fn fileinfo_fmt() {
        struct MockMetadata {};
        impl Metadata for MockMetadata {
            fn len(&self) -> u64 {
                5
            }
            fn is_empty(&self) -> bool {
                false
            }
            fn is_dir(&self) -> bool {
                false
            }
            fn is_file(&self) -> bool {
                true
            }
            fn is_symlink(&self) -> bool {
                false
            }
            fn modified(&self) -> Result<SystemTime> {
                Ok(std::time::SystemTime::UNIX_EPOCH)
            }
            fn uid(&self) -> u32 {
                1
            }
            fn gid(&self) -> u32 {
                2
            }
        }

        let dir = std::env::temp_dir();
        let meta = MockMetadata {};
        let fileinfo = Fileinfo {
            path: dir.to_str().unwrap(),
            metadata: meta,
        };
        let my_format = format!("{}", fileinfo);
        let basename = std::path::Path::new(&dir).file_name().unwrap().to_string_lossy();
        let format = format!("-rwxr-xr-x            1            2              5 Jan 01 00:00 {}", basename);
        assert_eq!(my_format, format);
    }

    #[test]
    fn fs_mkd() {
        let root = tempfile::TempDir::new().unwrap().into_path();
        let fs = Filesystem::new(&root);
        let new_dir_name = "bla";

        // Since the Filesystem StorageBackend is based on futures, we need a runtime to run them
        // to completion
        let mut rt = tokio::runtime::Runtime::new().unwrap();

        rt.block_on(fs.mkd(&Some(AnonymousUser {}), new_dir_name)).expect("Failed to mkd");

        let full_path = root.join(new_dir_name);
        let metadata = std::fs::symlink_metadata(full_path).unwrap();
        assert!(metadata.is_dir());
    }

    #[test]
    fn fs_rename() {
        let root = tempfile::TempDir::new().unwrap().into_path();
        let file = tempfile::NamedTempFile::new_in(&root).unwrap();
        let old_filename = file.path().file_name().unwrap().to_str().unwrap();
        let new_filename = "hello.txt";

        // Since the Filesystem StorageBAckend is based on futures, we need a runtime to run them
        // to completion
        let mut rt = tokio::runtime::Runtime::new().unwrap();

        let fs = Filesystem::new(&root);
        rt.block_on(fs.rename(&Some(AnonymousUser {}), &old_filename, &new_filename))
            .expect("Failed to rename");

        let new_full_path = root.join(new_filename);
        assert!(std::fs::metadata(new_full_path).expect("new filename not found").is_file());

        let old_full_path = root.join(old_filename);
        std::fs::symlink_metadata(old_full_path).expect_err("Old filename should not exists anymore");
    }

    #[test]
    fn size() {
        let root = tempfile::TempDir::new().unwrap().into_path();
        let file = tempfile::NamedTempFile::new_in(&root).unwrap();
        let filename = file.path().file_name().unwrap().to_str().unwrap();

        // Write something to the file so it has a size
        let mut w = BufWriter::new(&file);
        w.write_all(b"Hello unftp").expect("Should be able to write to the temp file.");
        w.flush().expect("Should be able to flush the temp file.");

        // Since the Filesystem StorageBackend is based on futures, we need a runtime to run them
        // to completion
        let mut rt = tokio::runtime::Runtime::new().unwrap();

        let fs = Filesystem::new(&root);
        let size = rt.block_on(fs.size(&Some(AnonymousUser {}), &filename)).expect("Failed to rename");

        assert_eq!(size, fs::metadata(&file).unwrap().len(), "Wrong size returned.");
    }
}<|MERGE_RESOLUTION|>--- conflicted
+++ resolved
@@ -61,15 +61,11 @@
     type File = tokio::fs::File;
     type Metadata = std::fs::Metadata;
 
-<<<<<<< HEAD
-    fn stat<P: AsRef<Path>>(&self, _user: &Option<U>, path: P) -> Box<dyn Future<Item = Self::Metadata, Error = Error> + Send> {
-=======
     fn supported_features(&self) -> u32 {
         crate::storage::FEATURE_RESTART
     }
 
-    fn stat<P: AsRef<Path>>(&self, _user: &Option<U>, path: P) -> Box<dyn Future<Item = Self::Metadata, Error = Self::Error> + Send> {
->>>>>>> d6eaad79
+    fn stat<P: AsRef<Path>>(&self, _user: &Option<U>, path: P) -> Box<dyn Future<Item = Self::Metadata, Error = Error> + Send> {
         let full_path = match self.full_path(path) {
             Ok(path) => path,
             Err(err) => return Box::new(future::err(err)),
@@ -105,32 +101,21 @@
         Box::new(fut.map_err(|_| Error::from(ErrorKind::PermanentFileNotAvailable)))
     }
 
-<<<<<<< HEAD
-    fn get<P: AsRef<Path>>(&self, _user: &Option<U>, path: P) -> Box<dyn Future<Item = tokio::fs::File, Error = Error> + Send> {
-=======
-    fn get<P: AsRef<Path>>(&self, _user: &Option<U>, path: P, start_pos: u64) -> Box<dyn Future<Item = tokio::fs::File, Error = Self::Error> + Send> {
->>>>>>> d6eaad79
+    fn get<P: AsRef<Path>>(&self, _user: &Option<U>, path: P, start_pos: u64) -> Box<dyn Future<Item = tokio::fs::File, Error = Error> + Send> {
         let full_path = match self.full_path(path) {
             Ok(path) => path,
             Err(e) => return Box::new(future::err(e)),
         };
         // TODO: Some more useful error reporting
-<<<<<<< HEAD
-        Box::new(tokio::fs::file::File::open(full_path).map_err(|e| {
-            debug!("{:?}", e);
-            Error::from(ErrorKind::PermanentFileNotAvailable)
-        }))
-=======
         Box::new(
             tokio::fs::file::File::open(full_path)
                 .and_then(move |file| file.seek(std::io::SeekFrom::Start(start_pos)))
                 .map(|res| res.0)
                 .map_err(|e| {
                     debug!("{:?}", e);
-                    Error::IOError(e.kind())
+                    Error::from(ErrorKind::PermanentFileNotAvailable)
                 }),
         )
->>>>>>> d6eaad79
     }
 
     fn put<P: AsRef<Path>, R: tokio::prelude::AsyncRead + Send + 'static>(
@@ -138,12 +123,8 @@
         _user: &Option<U>,
         bytes: R,
         path: P,
-<<<<<<< HEAD
+        start_pos: u64,
     ) -> Box<dyn Future<Item = u64, Error = Error> + Send> {
-=======
-        start_pos: u64,
-    ) -> Box<dyn Future<Item = u64, Error = Self::Error> + Send> {
->>>>>>> d6eaad79
         // TODO: Add permission checks
         let path = path.as_ref();
         let full_path = if path.starts_with("/") {
@@ -223,19 +204,19 @@
         Box::new(fut)
     }
 
-    fn size<P: AsRef<Path>>(&self, _user: &Option<U>, path: P) -> Box<dyn Future<Item = u64, Error = Self::Error> + Send> {
+    fn size<P: AsRef<Path>>(&self, _user: &Option<U>, path: P) -> Box<dyn Future<Item = u64, Error = Error> + Send> {
         let full_path = match self.full_path(path) {
             Ok(path) => path,
             Err(err) => return Box::new(future::err(err)),
         };
 
         let fut = tokio::fs::symlink_metadata(full_path)
-            .map_err(|e| Error::IOError(e.kind()))
+            .map_err(|_| Error::from(ErrorKind::PermanentFileNotAvailable))
             .and_then(move |metadata| {
                 if metadata.is_file() {
                     future::Either::A(future::ok(metadata.len()))
                 } else {
-                    future::Either::B(future::err(Error::MetadataError))
+                    future::Either::B(future::err(Error::from(ErrorKind::FileNameNotAllowedError)))
                 }
             });
 
