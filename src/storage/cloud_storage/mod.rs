--- conflicted
+++ resolved
@@ -211,7 +211,6 @@
 
         let client = self.client.clone();
 
-<<<<<<< HEAD
         let token = self.get_token().await?;
 
         let request = Request::builder()
@@ -228,26 +227,6 @@
         let response = serde_json::from_reader(body.reader()).map_err(|_| Error::from(ErrorKind::PermanentFileNotAvailable))?;
 
         item_to_metadata(response)
-=======
-        let result = self
-            .get_token()
-            .and_then(|token| {
-                Request::builder()
-                    .uri(uri)
-                    .header(header::AUTHORIZATION, format!("{} {}", token.token_type, token.access_token))
-                    .method(Method::GET)
-                    .body(Body::empty())
-                    .map_err(|_| Error::from(ErrorKind::PermanentFileNotAvailable))
-            })
-            .and_then(move |request| client.request(request).map_err(|_| Error::from(ErrorKind::PermanentFileNotAvailable)))
-            .and_then(unpack_response)
-            .and_then(|body_string| {
-                serde_json::from_slice::<Item>(&body_string)
-                    .map_err(|_| Error::from(ErrorKind::PermanentFileNotAvailable))
-                    .and_then(|item| item_to_metadata(&item))
-            });
-        Box::new(result)
->>>>>>> 8c92e37d
     }
 
     fn list<P: AsRef<Path>>(&self, _user: &Option<U>, path: P) -> Box<dyn Stream<Item = Fileinfo<std::path::PathBuf, Self::Metadata>, Error = Error> + Send>
@@ -307,7 +286,6 @@
 
         let client = self.client.clone();
 
-<<<<<<< HEAD
         let token = self.get_token().await?;
         let request = Request::builder()
             .uri(uri)
@@ -321,28 +299,6 @@
         let response = serde_json::from_reader(body.reader()).map_err(|_| Error::from(ErrorKind::PermanentFileNotAvailable))?;
 
         item_to_metadata(response).map(|metadata| metadata.len())
-=======
-        let result = self
-            .get_token()
-            .and_then(|token| {
-                Request::builder()
-                    .uri(uri)
-                    .header(header::AUTHORIZATION, format!("{} {}", token.token_type, token.access_token))
-                    .header(header::CONTENT_TYPE, APPLICATION_OCTET_STREAM.to_string())
-                    .method(Method::POST)
-                    .body(Body::wrap_stream(FramedRead::new(bytes, BytesCodec::new()).map(|b| b.freeze())))
-                    .map_err(|_| Error::from(ErrorKind::PermanentFileNotAvailable))
-            })
-            .and_then(move |request| client.request(request).map_err(|_| Error::from(ErrorKind::PermanentFileNotAvailable)))
-            .and_then(unpack_response)
-            .and_then(|body| {
-                serde_json::from_slice::<Item>(&body)
-                    .map_err(|_| Error::from(ErrorKind::PermanentFileNotAvailable))
-                    .and_then(|item| item_to_metadata(&item))
-            })
-            .map(|metadata| metadata.len());
-        Box::new(result)
->>>>>>> 8c92e37d
     }
 
     async fn del<P: AsRef<Path> + Send>(&self, _user: &Option<U>, path: P) -> Result<(), Error> {
